## Amazon CloudWatch Auto Alarms - Automatically create and configure CloudWatch alarms for EC2 instances
The CloudWatchEC2AutoAlarms AWS Lambda function enables you to quickly and automatically create and manage CloudWatch metric alarms for EC2 instances by tagging instances using the defined syntax.  
It prevents errors that may occur by manually creating alarms, reduces the time required to deploy alarms to a large number of instances, and reduces the skills gap required in order to create and manage alarms.  
It can be especially useful during a large migration to AWS where many instances may be migrated with a solution such as CloudEndure.

The AWS Lambda function creates the following alarms for Windows, Amazon Linux, Redhat, Ubuntu, or SUSE EC2 instances:
*  CPU Utilization
*  CPU Credit Balance (For T Class instances)
*  Disk Space
*  Memory

The CloudWatchEC2AutoAlarms Lambda function is configured to include alarms that align to [the basic metric set](https://docs.aws.amazon.com/AmazonCloudWatch/latest/monitoring/create-cloudwatch-agent-configuration-file-wizard.html)

Additional alarms can be automatically created by updating the **default_alarms** dictionary in [cw_ec2_auto_alarms.py](./cw_ec2_auto_alarms.py).

The created alarms can be configured to notify an SNS topic that you specify using the **DEFAULT_ALARM_SNS_TOPIC_ARN** environment variable.  See the **Setup** section for details.    

The metric alarms are created when an EC2 instance with the tag key **Create_Auto_Alarms** enters the **running** state and they are deleted when the instance is **terminated**.  
Alarms can be created when an instance is first launched or afterwards by stopping and starting the instance.

The metric alarms are created and configured based on EC2 tags which include the metric name, comparison, period, statistic, and threshold.

The tag name syntax for AWS provided metrics is:

AutoAlarm-<Namespace>-<MetricName>-<ComparisonOperator>-<Period>-<Statistic>

Where:

* Namespace is the CloudWatch Alarms namespace for the metric.  For AWS provided EC2 metrics, this is **EC2/AWS**.  For CloudWatch agent provided metrics, this is CWAgent by default.  
You can also specify a different name as described in the **Configuration** section.   
* MetricName is the name of the metric.  For example, CPUUtilization for EC2 total CPU utilization.
* ComparisonOperator is the comparison that should be used aligning to the ComparisonOperator parameter in the [PutMetricData](https://docs.aws.amazon.com/AmazonCloudWatch/latest/APIReference/API_PutMetricAlarm.html) Amazon CloudWatch API action.
* Period is the length of time used to evaluate the metric.  You can specify an integer value followed by s for seconds, m for minutes, h for hours, d for days, and w for weeks.  Your evaluation period should observe CloudWatch evaluation period limits.
* Statistic is the statistic for the MetricName specified, other than percentile.  

The tag value is used to specify the threshold.

For example, one of the preconfigured, default alarms that are included in the **default_alarms** dictionary is **AutoAlarm-AWS/EC2-CPUUtilization-GreaterThanThreshold-5m-Average**.
When an instance with the tag key **Create_Auto_Alarms** enters the **running** state, the instance will be tagged with this key and the default threshold value and then the associated alarm will be created.
Additional tags and alarms will also be created to the EC2 instance based on the platform. and alarms defined in the **default_alarms** dictionary.  Alarms will then be created based on these tag keys and values.  

Alarms can be updated by changing the tag key or value and stopping and starting the instance.

## Requirements
1.  The AWS CLI is required to deploy the Lambda function using the deployment instructions.
2.  The AWS CLI should be configured with valid credentials to create the CloudFormation stack, lambda function, and related resources.  You must also have rights to upload new objects to the S3 bucket you specify in the deployment steps.  
3.  EC2 instances must have the CloudWatch agent installed and configured with [the basic, standard, or advanced predefined metric sets](https://docs.aws.amazon.com/AmazonCloudWatch/latest/monitoring/create-cloudwatch-agent-configuration-file-wizard.html) in order for the created alarms to work.  Scripts named [userdata_linux_basic.sh](./userdata_linux_basic.sh), [userdata_linux_standard.sh](./userdata_linux_standard.sh), and [userdata_linux_advanced.sh](./userdata_linux_advanced.sh) are provided to install and configure the CloudWatch agent on Linux based EC2 instances with the predefined metric sets.  The lambda function is implemented to support the basic metric set.
   
## Setup
There are a number of settings that can be customized by updating the CloudWatchEC2AutoAlarms Lambda function environment variables defined in the [sam.yaml](./sam.yaml) CloudFormation template.
The settings will only affect new alarms that you create so you should customize these values to meet your requirements before you deploy the Lambda function.
The following list provides a description of the setting along with the environment variable name and default value:

* Alarm Tag:  The CloudWatchEC2AutoAlarms Lambda function will only create alarms for instances that are tagged with this specified name tag.  If you want to use a different name, enter it here:
    * ALARM_TAG: Create_Auto_Alarms
* CloudWatch Namespace:  You can change the namespace where the Lambda function should look for your CloudWatch metrics.  The default CloudWatch agent metrics namespace is CWAgent.  
If your CloudWatch agent configuration is using a different namespace that update it here:
    * CLOUDWATCH_NAMESPACE: CWAgent
 
* Alarm Thresholds:  You can update the default thresholds used to create new CloudWatch Metric alarms by updating the following environment variables:
    * ALARM_CPU_HIGH_THRESHOLD: 75
    * ALARM_CPU_CREDIT_BALANCE_LOW_THRESHOLD: 100
    * ALARM_MEMORY_HIGH_THRESHOLD: 75
    * ALARM_DISK_PERCENT_LOW_THRESHOLD: 20

* Notifications:  You can define an SNS topic that the CloudWatchEC2AutoAlarms Lambda function will specify as the notification target for created alarms.  
This environment variable is commented out by default, so no notifications are sent unless you uncomment this variable and set it to an appropriate SNS ARN before deployment:
    * DEFAULT_ALARM_SNS_TOPIC_ARN: <no default value>


## Deploy 

<<<<<<< HEAD
To deploy this lambda function, clone this repository.  Then run the following command with **<s3_bucket_name>** updated to reflect the S3 bucket that you want to use to deploy the Lambda function.  The S3 bucket should be in the same region that you want to deploy the lambda function.  Ensure that your [AWS credentials are set as environment variables](https://docs.aws.amazon.com/cli/latest/userguide/cli-configure-envvars.html):

    aws cloudformation package --template-file sam.yaml --s3-bucket <s3_bucket_name> --output-template-file sam-deploy.yaml

After the Lambda function has been packaged and the sam-deploy.yaml file has been created, run the following command with **<region_name>** updated to reflect the region you wish to deploy the Lambda function:

    aws cloudformation deploy --template-file sam-deploy.yaml --stack-name cloudwatch-ec2-auto-alarms --capabilities CAPABILITY_IAM --region <region>
=======
To deploy this lambda function, clone this repository.  Then run the following command with **<s3_bucket_name>** updated to reflect the S3 bucket name you wish to use to deploy the Lambda function:

    aws cloudformation package --template-file sam.yaml --s3-bucket <s3_bucket_name> —output-template-file sam-deploy.yaml

After the Lambda function has been packaged and the sam-deploy.yaml file has been created, run the following command with **<region_name>** updated to reflect the region you wish to deploy the Lambda function:

    aws cloudformation deploy --template-file sam-deploy.yaml --stack-name cloudwatch-ec2-auto-alarms —capabilities CAPABILITY_IAM —region <region>
>>>>>>> 06057097

## Security

See [CONTRIBUTING](CONTRIBUTING.md#security-issue-notifications) for more information.

## License

This library is licensed under the MIT-0 License. See the LICENSE file.
<|MERGE_RESOLUTION|>--- conflicted
+++ resolved
@@ -70,7 +70,6 @@
 
 ## Deploy 
 
-<<<<<<< HEAD
 To deploy this lambda function, clone this repository.  Then run the following command with **<s3_bucket_name>** updated to reflect the S3 bucket that you want to use to deploy the Lambda function.  The S3 bucket should be in the same region that you want to deploy the lambda function.  Ensure that your [AWS credentials are set as environment variables](https://docs.aws.amazon.com/cli/latest/userguide/cli-configure-envvars.html):
 
     aws cloudformation package --template-file sam.yaml --s3-bucket <s3_bucket_name> --output-template-file sam-deploy.yaml
@@ -78,15 +77,6 @@
 After the Lambda function has been packaged and the sam-deploy.yaml file has been created, run the following command with **<region_name>** updated to reflect the region you wish to deploy the Lambda function:
 
     aws cloudformation deploy --template-file sam-deploy.yaml --stack-name cloudwatch-ec2-auto-alarms --capabilities CAPABILITY_IAM --region <region>
-=======
-To deploy this lambda function, clone this repository.  Then run the following command with **<s3_bucket_name>** updated to reflect the S3 bucket name you wish to use to deploy the Lambda function:
-
-    aws cloudformation package --template-file sam.yaml --s3-bucket <s3_bucket_name> —output-template-file sam-deploy.yaml
-
-After the Lambda function has been packaged and the sam-deploy.yaml file has been created, run the following command with **<region_name>** updated to reflect the region you wish to deploy the Lambda function:
-
-    aws cloudformation deploy --template-file sam-deploy.yaml --stack-name cloudwatch-ec2-auto-alarms —capabilities CAPABILITY_IAM —region <region>
->>>>>>> 06057097
 
 ## Security
 
@@ -94,4 +84,4 @@
 
 ## License
 
-This library is licensed under the MIT-0 License. See the LICENSE file.
+This library is licensed under the MIT-0 License. See the LICENSE file.